from __future__ import annotations

import os
import sys
from typing import Optional, Dict, Any, Iterable, Iterator, Tuple
from tqdm import tqdm
from tqdm.auto import tqdm as tqdm_auto


class ProgressConfig:
    """
    Central configuration for progress behavior, overridable via environment.

    Env vars:
    - DOCTRA_PROGRESS_DISABLE: "1" to disable progress entirely
    - DOCTRA_PROGRESS_ASCII: "1" to force ASCII bars
    - DOCTRA_PROGRESS_EMOJI: "0" to disable emoji prefixing
    - DOCTRA_PROGRESS_NCOLS: integer width for bars
    - DOCTRA_PROGRESS_EMOJI_MODE: one of {default, safe, ascii, none}
    """

    def __init__(self) -> None:
        self.disable: bool = os.getenv("DOCTRA_PROGRESS_DISABLE", "0") == "1"
        self.force_ascii: bool = os.getenv("DOCTRA_PROGRESS_ASCII", "0") == "1"
        self.use_emoji: bool = os.getenv("DOCTRA_PROGRESS_EMOJI", "1") == "1"
        self.ncols_env: Optional[int] = None
        self.emoji_mode: str = os.getenv("DOCTRA_PROGRESS_EMOJI_MODE", "default").lower()
        try:
            ncols_val = os.getenv("DOCTRA_PROGRESS_NCOLS")
            self.ncols_env = int(ncols_val) if ncols_val else None
        except Exception:
            self.ncols_env = None


_PROGRESS_CONFIG = ProgressConfig()


def _detect_environment() -> Tuple[bool, bool, bool]:
    """
    Returns (is_notebook, is_tty, is_windows).
    """
    is_notebook = "ipykernel" in sys.modules or "jupyter" in sys.modules
    # Colab/Kaggle specifics
    if "google.colab" in sys.modules:
        is_notebook = True
    if "kaggle_secrets" in sys.modules or "kaggle_web_client" in sys.modules:
        is_notebook = True
    is_tty = hasattr(sys.stdout, "isatty") and sys.stdout.isatty()
    is_windows = sys.platform.startswith("win")
    return is_notebook, is_tty, is_windows


def _select_emoji(key: str) -> str:
    """
    Choose an emoji/symbol for a given key according to env and config.
    Modes:
      - default: rich emoji
      - safe: single-codepoint symbols with stable width
      - ascii: ASCII text tokens
      - none: empty prefix
    """
    # Maps
    default_map = {
        "loading": "🔄",
        "charts": "📊",
        "tables": "📋",
        "figures": "🖼️",
        "ocr": "🔍",
        "vlm": "🤖",
        "processing": "⚙️",
    }
    safe_map = {
        # Use BMP or geometric shapes likely to render everywhere
        "loading": "⏳",
        "charts": "▦",
        "tables": "▤",
        "figures": "▧",
        "ocr": "🔎",
        "vlm": "★",
        "processing": "⚙",  # no variation selector
    }
    ascii_map = {
        "loading": "[loading]",
        "charts": "[charts]",
        "tables": "[tables]",
        "figures": "[figures]",
        "ocr": "[ocr]",
        "vlm": "[vlm]",
        "processing": "[processing]",
    }

    # Determine effective mode
    mode = _PROGRESS_CONFIG.emoji_mode
    is_notebook, _, is_windows = _detect_environment()
    if not _PROGRESS_CONFIG.use_emoji:
        mode = "none"
    elif mode == "default":
        # Heuristics: prefer safe in Colab/Kaggle notebooks and Windows terminals
        if is_windows or "google.colab" in sys.modules or "kaggle_secrets" in sys.modules:
            mode = "safe"

    if mode == "none":
        return ""
    if mode == "ascii":
        return ascii_map.get(key, "")
    if mode == "safe":
        return safe_map.get(key, safe_map["processing"])
    # default
    return default_map.get(key, default_map["processing"])


def _supports_unicode_output() -> bool:
    """Best-effort detection whether stdout likely supports Unicode/emoji."""
    try:
        enc = getattr(sys.stdout, "encoding", None) or ""
        enc_lower = enc.lower()
        if "utf" in enc_lower:
            return True
    except Exception:
        pass

    # Heuristics for common notebook environments that support emoji
    env = os.environ
    if any(k in env for k in ("COLAB_GPU", "GCE_METADATA_HOST", "KAGGLE_KERNEL_RUN_TYPE", "JPY_PARENT_PID")):
        return True

    # On modern Windows terminals with UTF-8 code page, assume yes
    if sys.platform.startswith("win"):
        # If user opted-in to force ASCII, respect it
        if _PROGRESS_CONFIG.force_ascii:
            return False
        # Try to detect WT/Terminal/VSCode which usually handle Unicode
        if any(k in env for k in ("WT_SESSION", "TERM_PROGRAM", "VSCODE_PID")):
            return True

    return False


def create_beautiful_progress_bar(
    total: int,
    desc: str,
    leave: bool = True,
    position: Optional[int] = None,
    **kwargs
) -> tqdm:
    """
    Create a beautiful and interactive tqdm progress bar with enhanced styling.
    
    Features:
    - Colorful progress bars with gradients
    - Emoji icons for different operations
    - Better formatting and spacing
    - Interactive features
    - Responsive design
    
    :param total: Total number of items to process
    :param desc: Description text for the progress bar
    :param leave: Whether to leave the progress bar after completion
    :param position: Position of the progress bar (for multiple bars)
    :param kwargs: Additional tqdm parameters
    :return: Configured tqdm progress bar instance
    """
    
    # Enhanced styling parameters - notebook-friendly format
    is_notebook, is_tty, is_windows = _detect_environment()
    if is_notebook:
        # Simpler format for notebooks to avoid display issues
        bar_format = "{desc}: {percentage:3.0f}%|{bar}| {n_fmt}/{total_fmt} [{elapsed}<{remaining}]"
    else:
        # Full format for terminal
        bar_format = (
            "{l_bar}{bar:30}| {n_fmt}/{total_fmt} "
            "[{elapsed}<{remaining}, {rate_fmt}{postfix}]"
        )
    
    # Color schemes based on operation type
    color_schemes = {
        "loading": {"colour": "cyan", "ncols": 100},
        "charts": {"colour": "green", "ncols": 100},
        "tables": {"colour": "blue", "ncols": 100},
        "figures": {"colour": "magenta", "ncols": 100},
        "ocr": {"colour": "yellow", "ncols": 100},
        "vlm": {"colour": "red", "ncols": 100},
        "processing": {"colour": "white", "ncols": 100},
    }
    
    # Determine color scheme based on description
    desc_lower = desc.lower()
    if "loading" in desc_lower or "model" in desc_lower:
        color_scheme = color_schemes["loading"]
    elif "chart" in desc_lower:
        color_scheme = color_schemes["charts"]
    elif "table" in desc_lower:
        color_scheme = color_schemes["tables"]
    elif "figure" in desc_lower:
        color_scheme = color_schemes["figures"]
    elif "ocr" in desc_lower:
        color_scheme = color_schemes["ocr"]
    elif "vlm" in desc_lower:
        color_scheme = color_schemes["vlm"]
    else:
        color_scheme = color_schemes["processing"]
    
    # Emoji categories
    emoji_categories = {"loading", "charts", "tables", "figures", "ocr", "vlm", "processing"}
    
    # Add appropriate emoji to description (can be disabled)
    if _PROGRESS_CONFIG.use_emoji:
        prefix_key = next((k for k in emoji_categories if k in desc_lower), "processing")
        prefix = _select_emoji(prefix_key)
        if prefix:
            desc = f"{prefix} {desc}"
    
    # Enhanced tqdm configuration
    tqdm_config = {
        "total": total,
        "desc": desc,
        "leave": leave,
        "bar_format": bar_format,
        "ncols": _PROGRESS_CONFIG.ncols_env or color_scheme["ncols"],
        # Prefer Unicode unless user forces ASCII or environment lacks Unicode support
        "ascii": _PROGRESS_CONFIG.force_ascii or not _supports_unicode_output(),
        "dynamic_ncols": True,  # Responsive width
        "smoothing": 0.3,  # Smooth progress updates
        "mininterval": 0.1,  # Minimum update interval
        "maxinterval": 1.0,  # Maximum update interval
        "position": position,
        **kwargs
    }
    
    # Enhanced environment detection
    is_notebook, is_terminal, is_windows = _detect_environment()
    
    # Add color only for terminal environments (not notebooks)
    if not is_notebook and is_terminal:
        tqdm_config["colour"] = color_scheme["colour"]
    
    # Respect global disable
    if _PROGRESS_CONFIG.disable:
        tqdm_config["disable"] = True

    # Try creating the progress bar with Unicode, fallback to ASCII on failure (e.g., Windows code page)
    if is_notebook:
        tqdm_config.pop("colour", None)
        try:
            return tqdm_auto(**tqdm_config)
        except Exception:
            tqdm_config["ascii"] = True
            return tqdm_auto(**tqdm_config)
    else:
        try:
            return tqdm(**tqdm_config)
        except Exception:
            tqdm_config["ascii"] = True
            return tqdm(**tqdm_config)


def create_multi_progress_bars(
    descriptions: list[str],
    totals: list[int],
    positions: Optional[list[int]] = None
) -> list[tqdm]:
    """
    Create multiple beautiful progress bars for concurrent operations.
    
    :param descriptions: List of descriptions for each progress bar
    :param totals: List of totals for each progress bar
    :param positions: Optional list of positions for each bar
    :return: List of configured tqdm progress bar instances
    """
    if positions is None:
        positions = list(range(len(descriptions)))
    
    bars = []
    for desc, total, pos in zip(descriptions, totals, positions):
        bar = create_beautiful_progress_bar(
            total=total,
            desc=desc,
            position=pos,
            leave=True
        )
        bars.append(bar)
    
    return bars


def update_progress_with_info(
    bar: tqdm,
    increment: int = 1,
    info: Optional[Dict[str, Any]] = None
) -> None:
    """
    Update progress bar with additional information.
    
    :param bar: tqdm progress bar instance
    :param increment: Number to increment the progress
    :param info: Optional dictionary of information to display
    """
    if info:
        # Format info as postfix
        postfix_parts = []
        for key, value in info.items():
            if isinstance(value, float):
                postfix_parts.append(f"{key}: {value:.2f}")
            else:
                postfix_parts.append(f"{key}: {value}")
        
        bar.set_postfix_str(", ".join(postfix_parts))
    
    bar.update(increment)


def create_loading_bar(desc: str = "Loading", **kwargs) -> tqdm:
    """
    Create a special loading progress bar for model initialization.
    
    :param desc: Description for the loading operation
    :param kwargs: Additional tqdm parameters
    :return: Configured loading progress bar
    """
    return create_beautiful_progress_bar(
        total=1,
        desc=desc,
        leave=True,
        **kwargs
    )


def create_processing_bar(
    total: int,
    operation: str,
    **kwargs
) -> tqdm:
    """
    Create a processing progress bar for data operations.
    
    :param total: Total number of items to process
    :param operation: Type of operation (charts, tables, figures, etc.)
    :param kwargs: Additional tqdm parameters
    :return: Configured processing progress bar
    """
    desc = f"{operation.title()} (processing)"
    return create_beautiful_progress_bar(
        total=total,
        desc=desc,
        leave=True,
        **kwargs
    )


def create_notebook_friendly_bar(
    total: int,
    desc: str,
    **kwargs
) -> tqdm:
    """
    Create a notebook-friendly progress bar with minimal formatting.
    
    This function creates progress bars specifically optimized for Jupyter notebooks
    to avoid display issues and ANSI code problems.
    
    :param total: Total number of items to process
    :param desc: Description text for the progress bar
    :param kwargs: Additional tqdm parameters
    :return: Configured notebook-friendly progress bar
    """
    # Force notebook mode
    if _PROGRESS_CONFIG.disable:
        kwargs["disable"] = True
    else:
        kwargs["disable"] = False
    # Prefer Unicode in notebooks if supported
    if "ascii" not in kwargs:
        kwargs["ascii"] = _PROGRESS_CONFIG.force_ascii or not _supports_unicode_output()
    
    # Emoji categories
    emoji_categories = {"loading", "charts", "tables", "figures", "ocr", "vlm", "processing"}
    
    # Add appropriate emoji to description
    desc_lower = desc.lower()
    if _PROGRESS_CONFIG.use_emoji:
        prefix_key = next((k for k in emoji_categories if k in desc_lower), "processing")
        prefix = _select_emoji(prefix_key)
        if prefix:
            desc = f"{prefix} {desc}"
    
    # Simple format for notebooks - use same format as main progress bar
    bar_format = "{desc}: {percentage:3.0f}%|{bar}| {n_fmt}/{total_fmt} [{elapsed}<{remaining}]"
    
    tqdm_config = {
        "total": total,
        "desc": desc,
        "leave": True,
        "bar_format": bar_format,
        "ncols": _PROGRESS_CONFIG.ncols_env or 100,  # Use full width like main progress bar
        "ascii": kwargs.get("ascii", False),
        "dynamic_ncols": False,  # Fixed width for notebooks to avoid display issues
        "smoothing": 0.1,  # Faster updates
        "mininterval": 0.05,
        "maxinterval": 0.5,
        **kwargs
    }
    
<<<<<<< HEAD
    # Use same approach as main progress bar for consistency
    is_notebook, is_tty, is_windows = _detect_environment()
    if is_notebook:
        tqdm_config.pop("colour", None)
        try:
            return tqdm_auto(**tqdm_config)
        except Exception:
            tqdm_config["ascii"] = True
            return tqdm_auto(**tqdm_config)
    else:
        try:
            return tqdm(**tqdm_config)
        except Exception:
            tqdm_config["ascii"] = True
            return tqdm(**tqdm_config)
=======
    return tqdm_auto(**tqdm_config)
>>>>>>> b8a86ad1


def progress_for(iterable: Iterable[Any], desc: str, total: Optional[int] = None, leave: bool = True, **kwargs) -> Iterator[Any]:
    """
    Wrap an iterable with a configured progress bar.
    Respects env config and auto-detects notebook vs terminal.
    """
    if _PROGRESS_CONFIG.disable:
        for item in iterable:
            yield item
        return

    is_notebook, _, _ = _detect_environment()
    bar_factory = create_notebook_friendly_bar if is_notebook else create_beautiful_progress_bar
    with bar_factory(total=total if total is not None else 0, desc=desc, leave=leave, **kwargs) as bar:
        if total is None:
            # Unknown total: manual increments
            for item in iterable:
                yield item
                bar.update(1)
        else:
            for item in iterable:
                yield item
                bar.update(1)<|MERGE_RESOLUTION|>--- conflicted
+++ resolved
@@ -401,7 +401,6 @@
         **kwargs
     }
     
-<<<<<<< HEAD
     # Use same approach as main progress bar for consistency
     is_notebook, is_tty, is_windows = _detect_environment()
     if is_notebook:
@@ -417,9 +416,6 @@
         except Exception:
             tqdm_config["ascii"] = True
             return tqdm(**tqdm_config)
-=======
-    return tqdm_auto(**tqdm_config)
->>>>>>> b8a86ad1
 
 
 def progress_for(iterable: Iterable[Any], desc: str, total: Optional[int] = None, leave: bool = True, **kwargs) -> Iterator[Any]:
