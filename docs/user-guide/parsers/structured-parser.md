# Structured PDF Parser

Comprehensive guide to using the `StructuredPDFParser`.

## Overview

The `StructuredPDFParser` is the foundational parser in Doctra, designed for general-purpose PDF document processing. It combines layout detection, OCR, and optional VLM integration to extract all content from PDF documents.

## Key Features

- **Layout Detection**: PaddleOCR-based document structure analysis
- **OCR Processing**: Text extraction from all document elements
- **Visual Element Extraction**: Automatic cropping of figures, charts, and tables
- **VLM Integration**: Optional structured data extraction
- **Split Table Merging**: Automatic detection and merging of tables split across pages
- **Multiple Output Formats**: Markdown, HTML, Excel, JSON

## Basic Usage

```python
from doctra import StructuredPDFParser

# Initialize parser with defaults
parser = StructuredPDFParser()

# Parse document
parser.parse("document.pdf")
```

## Configuration

See [API Reference](../../api/parsers.md#structuredpdfparser) for detailed parameter documentation.

## Split Table Merging

The `StructuredPDFParser` includes an advanced feature to automatically detect and merge tables that are split across multiple pages. This is especially useful for processing financial reports, data tables, and other documents where large tables span page boundaries.

### How It Works

The split table detection uses a two-phase approach combining spatial heuristics with structural analysis:

#### Phase 1: Proximity Detection

The system first identifies candidate table pairs using position-based heuristics:

1. **Position Check**: 
   - The first table segment must be close to the bottom of its page (within 20% by default)
   - The second table segment must be close to the top of the next page (within 15% by default)

2. **Horizontal Alignment**:
   - The tables must have significant horizontal overlap (at least 50%)
   - This ensures they're aligned vertically on the page

3. **Gap Analysis**:
   - The gap between the end of the first table and start of the second table is measured
   - The gap accounts for page breaks, headers, and footers
   - Maximum allowed gap is 25% of page height by default

4. **Width Similarity**:
   - Both table segments must have similar widths (within 20% difference)
   - This ensures they belong to the same table structure

#### Phase 2: Structural Validation

Once proximity checks pass, the system performs deeper structural analysis using **LSD (Line Segment Detector)** from OpenCV:

1. **Column Detection**:
   - LSD detects vertical lines in both table segments
   - These lines represent column boundaries
   - The algorithm is adaptive and works across different table structures without parameter tuning

2. **Column Count Matching**:
   - The system compares the number of columns detected in both segments
   - Tolerance is adaptive based on table size:
     - Small tables (≤5 columns): Allows 1 column difference
     - Medium tables (6-10 columns): Allows 2 column differences
     - Large tables (11-20 columns): Allows 15% difference or minimum 3
   
3. **Column Alignment**:
   - The relative positions of columns are compared between segments
   - At least 60% of columns must align within a tolerance (10 pixels by default)
   - This ensures structural continuity

4. **Confidence Scoring**:
   - A confidence score (0-1) is calculated based on:
     - Column count match
     - Column alignment quality
     - Width similarity
     - Overlap ratio
   - Only matches with confidence ≥ 0.65 (default) are merged

#### Fallback Mechanisms

The system includes intelligent fallbacks for edge cases:

- **Too Many Columns Detected**: If LSD detects >20 columns, it likely indicates noise (horizontal lines, text boundaries). The system falls back to proximity-based matching with lower confidence.

- **No Columns Detected**: For borderless tables or poor image quality, if no columns are detected in either segment, the system uses proximity-based matching.

- **Noise Filtering**: The system filters out edge columns that are too close to image boundaries (likely artifacts).

### Enabling Split Table Merging

```python
from doctra import StructuredPDFParser

# Enable split table merging with default settings
parser = StructuredPDFParser(
    merge_split_tables=True
)

# Parse document - split tables will be automatically merged
parser.parse("document.pdf")
```

### Configuration Options

```python
parser = StructuredPDFParser(
    merge_split_tables=True,
    
    # Position thresholds
    bottom_threshold_ratio=0.20,  # 20% from bottom of page
    top_threshold_ratio=0.15,     # 15% from top of page
    
    # Gap tolerance
    max_gap_ratio=0.25,            # 25% of page height max gap
    
    # Structural validation
    column_alignment_tolerance=10.0,  # Pixel tolerance for column alignment
    min_merge_confidence=0.65,       # Minimum confidence to merge (0-1)
)
```

### Parameter Details

| Parameter | Default | Description |
|-----------|---------|-------------|
| `merge_split_tables` | `False` | Enable/disable split table detection |
| `bottom_threshold_ratio` | `0.20` | Ratio for detecting tables near bottom of page (0-1) |
| `top_threshold_ratio` | `0.15` | Ratio for detecting tables near top of page (0-1) |
| `max_gap_ratio` | `0.25` | Maximum allowed gap between tables (accounts for headers/footers) |
| `column_alignment_tolerance` | `10.0` | Pixel tolerance for column alignment validation |
| `min_merge_confidence` | `0.65` | Minimum confidence score (0-1) required to merge tables |

### Output

When split tables are detected and merged:

- **Merged Image**: A single composite image is created combining both table segments
- **Markdown Output**: The merged table appears once in the markdown with a note indicating it spans multiple pages
- **HTML Output**: Similar to markdown, the merged table appears as a single element
- **File Location**: Merged tables are saved as `merged_table_{page1}_{page2}.png` in the `tables/` directory

Example output note:
```
📊 Table (merged from pages 1-2, confidence: 0.75)
```

### When to Use

Enable split table merging when:

- Processing documents with large tables spanning multiple pages
- Working with financial reports, data tables, or structured documents
- You want complete table context in a single view
- Tables frequently break across page boundaries

Consider disabling when:

- Tables are intentionally separate across pages
- Processing speed is critical (adds minor overhead)
- Document structure is inconsistent

### Technical Details

**Algorithm**: The detection uses OpenCV's LSD (Line Segment Detector), which is:
- **Adaptive**: Works across different table structures without parameter tuning
- **Robust**: Handles various line styles (solid, dashed, partially broken)
- **Efficient**: Fast processing suitable for batch operations

**Preprocessing**: Before column detection, images undergo:
- Grayscale conversion
- Contrast enhancement (CLAHE)
- Binary thresholding (OTSU)
- Morphological operations to connect broken lines

**Clustering**: Detected line segments are clustered using adaptive thresholds based on image width, ensuring that multiple detections of the same column boundary are merged into a single column marker.

For a complete, detailed explanation with visual schemas and examples, see the [Split Table Merging Guide](../../features/split-table-merging.md).

## Output Structure

```
outputs/
└── document/
    └── full_parse/
        ├── result.md
        ├── result.html
        └── images/
```

## When to Use

Use `StructuredPDFParser` for:

- General PDF processing
- Good quality documents
- When image restoration is not needed
- Extracting all content types

## See Also

<<<<<<< HEAD
- [Split Table Merging](../features/split-table-merging.md) - Detailed guide to automatic table merging
=======
- [Split Table Merging](../../features/split-table-merging.md) - Detailed guide to automatic table merging
>>>>>>> bfcacac2
- [Enhanced Parser](enhanced-parser.md) - With image restoration
- [Chart & Table Extractor](chart-table-extractor.md) - Focused extraction
- [API Reference](../../api/parsers.md) - Complete API documentation
<|MERGE_RESOLUTION|>--- conflicted
+++ resolved
@@ -211,11 +211,7 @@
 
 ## See Also
 
-<<<<<<< HEAD
 - [Split Table Merging](../features/split-table-merging.md) - Detailed guide to automatic table merging
-=======
-- [Split Table Merging](../../features/split-table-merging.md) - Detailed guide to automatic table merging
->>>>>>> bfcacac2
 - [Enhanced Parser](enhanced-parser.md) - With image restoration
 - [Chart & Table Extractor](chart-table-extractor.md) - Focused extraction
 - [API Reference](../../api/parsers.md) - Complete API documentation
